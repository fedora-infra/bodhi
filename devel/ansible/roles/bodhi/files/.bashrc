# .bashrc

# Source global definitions
if [ -f /etc/bashrc ]; then
        . /etc/bashrc
fi

# Uncomment the following line if you don't like systemctl's auto-paging feature:
# export SYSTEMD_PAGER=

shopt -s expand_aliases
alias bci="sudo -E /home/vagrant/bodhi/devel/ci/bodhi-ci"
alias bdocs="make -C /home/vagrant/bodhi/docs clean && make -C /home/vagrant/bodhi/docs html && make -C /home/vagrant/bodhi/docs man"
alias blog="sudo journalctl -u bodhi -u fm-consumer@config"
alias brestart="sudo systemctl restart bodhi && sudo systemctl restart fm-consumer@config && echo 'The Application is running on http://localhost:6543'"
alias bstart="sudo systemctl start bodhi && sudo systemctl start fm-consumer@config && echo 'The Application is running on http://localhost:6543'"
alias bstop="sudo systemctl stop bodhi && sudo systemctl stop fm-consumer@config"
<<<<<<< HEAD
alias bteststyle="flake8-3 && pydocstyle bodhi && mypy"
=======
alias blint="flake8-3 && pydocstyle bodhi && bci mypy"
>>>>>>> 78d31f1e
alias bmessages="sudo journalctl -u print-messages"


function bresetdb {
    bstop;
    sudo runuser -l postgres -c "psql -c \"DROP DATABASE bodhi2\"";
    sudo runuser -l postgres -c 'createdb bodhi2';
    xzcat /tmp/bodhi2.dump.xz | sudo runuser -l postgres -c 'psql bodhi2';
    pushd /home/vagrant/bodhi;
    alembic upgrade head;
    popd;
    bstart;
}


function btest {
    find /home/vagrant/bodhi -name "*.pyc" -delete;
    blint && bdocs && py.test-3 $@ /home/vagrant/bodhi/bodhi/tests && diff-cover /home/vagrant/bodhi/coverage.xml --compare-branch=develop --fail-under=100
}

export BODHI_URL="http://localhost:6543/"
export BODHI_OPENID_API="https://id.stg.fedoraproject.org/api/v1/"
export PYTHONWARNINGS="once"
export BODHI_CI_ARCHIVE_PATH="/home/vagrant/bodhi-ci-test_results/"

cd /home/vagrant/bodhi<|MERGE_RESOLUTION|>--- conflicted
+++ resolved
@@ -15,11 +15,7 @@
 alias brestart="sudo systemctl restart bodhi && sudo systemctl restart fm-consumer@config && echo 'The Application is running on http://localhost:6543'"
 alias bstart="sudo systemctl start bodhi && sudo systemctl start fm-consumer@config && echo 'The Application is running on http://localhost:6543'"
 alias bstop="sudo systemctl stop bodhi && sudo systemctl stop fm-consumer@config"
-<<<<<<< HEAD
-alias bteststyle="flake8-3 && pydocstyle bodhi && mypy"
-=======
-alias blint="flake8-3 && pydocstyle bodhi && bci mypy"
->>>>>>> 78d31f1e
+alias blint="flake8-3 && pydocstyle bodhi && mypy"
 alias bmessages="sudo journalctl -u print-messages"
 
 
