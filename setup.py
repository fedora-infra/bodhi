import os
import re

from setuptools import setup, find_packages
import setuptools.command.egg_info


def get_requirements(requirements_file='requirements.txt'):
    """
    Get the contents of a file listing the requirements.

    Args:
        requirements_file (str): path to a requirements file

    Returns:
        list: the list of requirements, or an empty list if
              `requirements_file` could not be opened or read
    """
    lines = open(requirements_file).readlines()
    dependencies = []
    for line in lines:
        maybe_dep = line.strip()
        if maybe_dep.startswith('#'):
            # Skip pure comment lines
            continue
        if maybe_dep.startswith('git+'):
            # VCS reference for dev purposes, expect a trailing comment
            # with the normal requirement
            __, __, maybe_dep = maybe_dep.rpartition('#')
        else:
            # Ignore any trailing comment
            maybe_dep, __, __ = maybe_dep.partition('#')
        # Remove any whitespace and assume non-empty results are dependencies
        maybe_dep = maybe_dep.strip()
        if maybe_dep:
            dependencies.append(maybe_dep)
    return dependencies


here = os.path.abspath(os.path.dirname(__file__))
README = open(os.path.join(here, 'README.rst')).read()
<<<<<<< HEAD
VERSION = '5.0.0'
=======
with open(os.path.join(here, "bodhi", "__init__.py")) as fd:
    match = re.search('^__version__ = "([^"]+)"$', fd.read(), re.MULTILINE)
    VERSION = match.group(1)

>>>>>>> 738f6baf
# Possible options are at https://pypi.python.org/pypi?%3Aaction=list_classifiers
CLASSIFIERS = [
    'Development Status :: 5 - Production/Stable',
    'Intended Audience :: Developers',
    'Intended Audience :: System Administrators',
    'License :: OSI Approved :: GNU General Public License v2 or later (GPLv2+)',
    'Operating System :: POSIX :: Linux',
    'Programming Language :: Python :: 3',
    'Programming Language :: Python :: 3.6',
    'Programming Language :: Python :: 3.7',
    'Topic :: System :: Software Distribution']
LICENSE = 'GPLv2+'
MAINTAINER = 'Fedora Infrastructure Team'
MAINTAINER_EMAIL = 'infrastructure@lists.fedoraproject.org'
PLATFORMS = ['Fedora', 'GNU/Linux']
URL = 'https://github.com/fedora-infra/bodhi'


setuptools.command.egg_info.manifest_maker.template = 'BODHI_MANIFEST.in'


setup(
    name='bodhi',
    version=VERSION,
    description='bodhi common package',
    long_description=README,
    classifiers=CLASSIFIERS,
    license=LICENSE,
    maintainer=MAINTAINER,
    maintainer_email=MAINTAINER_EMAIL,
    platforms=PLATFORMS,
    url=URL,
    keywords='fedora',
    packages=['bodhi'],
    include_package_data=True,
    zip_safe=False,
    install_requires=[],
    tests_require=[
        'flake8',
        'pytest',
        'pytest-cov',
        'webtest',
        'conu >= 0.5.0',
        'munch',
        'psycopg2',
        'requests',
    ],
)


setuptools.command.egg_info.manifest_maker.template = 'CLIENT_MANIFEST.in'


setup(
    name='bodhi-client',
    version=VERSION,
    description='bodhi client',
    long_description=README,
    classifiers=CLASSIFIERS,
    license=LICENSE,
    maintainer=MAINTAINER,
    maintainer_email=MAINTAINER_EMAIL,
    platforms=PLATFORMS,
    url=URL,
    keywords='fedora',
    packages=['bodhi.client'],
    include_package_data=False,
    zip_safe=False,
    install_requires=['click', 'python-fedora >= 0.9.0'],
    entry_points="""\
    [console_scripts]
    bodhi = bodhi.client:cli
    """)


setuptools.command.egg_info.manifest_maker.template = 'MESSAGES_MANIFEST.in'


setup(
    name="bodhi-messages",
    version=VERSION,
    description="JSON schema for messages sent by Bodhi",
    long_description=('Bodhi Messages\n==============\n\n This package contains the schema for '
                      'messages published by Bodhi.'),
    url="https://github.com/fedora-infra/bodhi/",
    # Possible options are at https://pypi.python.org/pypi?%3Aaction=list_classifiers
    classifiers=[
        "License :: OSI Approved :: GNU General Public License v2 or later (GPLv2+)",
        "Operating System :: POSIX :: Linux",
        "Programming Language :: Python :: 3",
        "Programming Language :: Python :: 3.6",
        "Programming Language :: Python :: 3.7",
    ],
    license="GPLv2+",
    maintainer="Fedora Infrastructure Team",
    maintainer_email="infrastructure@lists.fedoraproject.org",
    platforms=["Fedora", "GNU/Linux"],
    keywords=["fedora", "fedora-messaging"],
    packages=find_packages(
        exclude=['bodhi.client', 'bodhi.client.*', 'bodhi.server', 'bodhi.server.*', 'bodhi.tests',
                 'bodhi.tests.*']),
    include_package_data=True,
    zip_safe=False,
    install_requires=["fedora_messaging"],
    test_suite="bodhi.tests.messages",
    entry_points={
        "fedora.messages": [
            (
                "bodhi.buildroot_override.tag.v1="
                "bodhi.messages.schemas.buildroot_override:BuildrootOverrideTagV1"
            ), (
                "bodhi.buildroot_override.untag.v1="
                "bodhi.messages.schemas.buildroot_override:BuildrootOverrideUntagV1"
            ),
            "bodhi.errata.publish.v1=bodhi.messages.schemas.errata:ErrataPublishV1",
            "bodhi.compose.complete.v1=bodhi.messages.schemas.compose:ComposeCompleteV1",
            "bodhi.compose.composing.v1=bodhi.messages.schemas.compose:ComposeComposingV1",
            "bodhi.compose.start.v1=bodhi.messages.schemas.compose:ComposeStartV1",
            "bodhi.compose.sync.done.v1=bodhi.messages.schemas.compose:ComposeSyncDoneV1",
            "bodhi.compose.sync.wait.v1=bodhi.messages.schemas.compose:ComposeSyncWaitV1",
            "bodhi.repo.done.v1=bodhi.messages.schemas.compose:RepoDoneV1",
            "bodhi.update.comment.v1=bodhi.messages.schemas.update:UpdateCommentV1",
            (
                "bodhi.update.complete.stable.v1="
                "bodhi.messages.schemas.update:UpdateCompleteStableV1"
            ),
            (
                "bodhi.update.complete.testing.v1="
                "bodhi.messages.schemas.update:UpdateCompleteTestingV1"
            ),
            (
                "bodhi.update.status.testing.v1="
                "bodhi.messages.schemas.update:UpdateReadyForTestingV1"
            ),
            "bodhi.update.edit.v1=bodhi.messages.schemas.update:UpdateEditV1",
            "bodhi.update.eject.v1=bodhi.messages.schemas.update:UpdateEjectV1",
            "bodhi.update.karma.threshold.v1=bodhi.messages.schemas.update:UpdateKarmaThresholdV1",
            "bodhi.update.request.revoke.v1=bodhi.messages.schemas.update:UpdateRequestRevokeV1",
            "bodhi.update.request.stable.v1=bodhi.messages.schemas.update:UpdateRequestStableV1",
            "bodhi.update.request.testing.v1=bodhi.messages.schemas.update:UpdateRequestTestingV1",
            "bodhi.update.request.unpush.v1=bodhi.messages.schemas.update:UpdateRequestUnpushV1",
            (
                "bodhi.update.request.obsolete.v1="
                "bodhi.messages.schemas.update:UpdateRequestObsoleteV1"
            ), (
                "bodhi.update.requirements_met.stable.v1="
                "bodhi.messages.schemas.update:UpdateRequirementsMetStableV1"
            ),
        ]
    },
)


setuptools.command.egg_info.manifest_maker.template = 'SERVER_MANIFEST.in'
# Due to https://github.com/pypa/setuptools/issues/808, we need to include the bodhi superpackage
# and then remove it if we want find_packages() to find the bodhi.server package and its
# subpackages without including the bodhi top level package.
server_packages = find_packages(
    exclude=['bodhi.client', 'bodhi.client.*', 'bodhi.messages', 'bodhi.messages.*', 'bodhi.tests',
             'bodhi.tests.*'])
server_packages.remove('bodhi')


setup(
    name='bodhi-server',
    version=VERSION,
    description='bodhi server',
    long_description=README,
    classifiers=CLASSIFIERS + [
        'Framework :: Pyramid',
        'Programming Language :: JavaScript',
        "Topic :: Internet :: WWW/HTTP",
        "Topic :: Internet :: WWW/HTTP :: WSGI :: Application"],
    license=LICENSE,
    maintainer=MAINTAINER,
    maintainer_email=MAINTAINER_EMAIL,
    platforms=PLATFORMS,
    url=URL,
    keywords='web fedora pyramid',
    packages=server_packages,
    include_package_data=True,
    zip_safe=False,
    install_requires=get_requirements(),
    message_extractors={'.': []},
    entry_points="""\
    [paste.app_factory]
    main = bodhi.server:main
    [console_scripts]
    initialize_bodhi_db = bodhi.server.scripts.initializedb:main
    bodhi-clean-old-composes = bodhi.server.scripts.clean_old_composes:clean_up
    bodhi-push = bodhi.server.push:push
    bodhi-expire-overrides = bodhi.server.scripts.expire_overrides:main
    bodhi-untag-branched = bodhi.server.scripts.untag_branched:main
    bodhi-approve-testing = bodhi.server.scripts.approve_testing:main
    bodhi-check-policies = bodhi.server.scripts.check_policies:check
    bodhi-skopeo-lite = bodhi.server.scripts.skopeo_lite:main
    bodhi-sar = bodhi.server.scripts.sar:get_user_data
    bodhi-shell = bodhi.server.scripts.bshell:get_bodhi_shell
    """,
    paster_plugins=['pyramid'])<|MERGE_RESOLUTION|>--- conflicted
+++ resolved
@@ -39,14 +39,10 @@
 
 here = os.path.abspath(os.path.dirname(__file__))
 README = open(os.path.join(here, 'README.rst')).read()
-<<<<<<< HEAD
-VERSION = '5.0.0'
-=======
 with open(os.path.join(here, "bodhi", "__init__.py")) as fd:
     match = re.search('^__version__ = "([^"]+)"$', fd.read(), re.MULTILINE)
     VERSION = match.group(1)
 
->>>>>>> 738f6baf
 # Possible options are at https://pypi.python.org/pypi?%3Aaction=list_classifiers
 CLASSIFIERS = [
     'Development Status :: 5 - Production/Stable',
