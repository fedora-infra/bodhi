#!/usr/bin/python -tt
# $Id: model.py,v 1.9 2007/01/08 06:07:07 lmacken Exp $
# This program is free software; you can redistribute it and/or modify
# it under the terms of the GNU General Public License as published by
# the Free Software Foundation; version 2 of the License.
#
# This program is distributed in the hope that it will be useful,
# but WITHOUT ANY WARRANTY; without even the implied warranty of
# MERCHANTABILITY or FITNESS FOR A PARTICULAR PURPOSE.  See the
# GNU Library General Public License for more details.
#
# You should have received a copy of the GNU General Public License
# along with this program; if not, write to the Free Software
# Foundation, Inc., 59 Temple Place - Suite 330, Boston, MA 02111-1307, USA.

import os
import rpm
import time
import shutil
import logging
import xmlrpclib
import turbogears

from sqlobject import *
from datetime import datetime

from turbogears import config, flash
from turbogears.database import PackageHub

from os.path import isdir, isfile, join, basename
from textwrap import wrap

from bodhi import buildsys, mail
from bodhi.util import get_nvr, rpm_fileheader, header
from bodhi.metadata import ExtendedMetadata
from bodhi.exceptions import RPMNotFound
from bodhi.identity.tables import *

log = logging.getLogger(__name__)
hub = PackageHub("bodhi")
__connection__ = hub

soClasses=('Release', 'Package', 'PackageBuild', 'PackageUpdate', 'CVE',
           'Bugzilla', 'Comment', 'User')

class Release(SQLObject):
    """ Table of releases that we will be pushing updates for """
    name        = UnicodeCol(alternateID=True, notNone=True)
    long_name   = UnicodeCol(notNone=True)
    updates     = MultipleJoin('PackageUpdate', joinColumn='release_id')
    id_prefix   = UnicodeCol(notNone=True)
    dist_tag    = UnicodeCol(notNone=True) # ie dist-fc7

class Package(SQLObject):
    name           = UnicodeCol(alternateID=True, notNone=True)
    #updates        = MultipleJoin('PackageUpdate', joinColumn='package_id')
    builds         = MultipleJoin('PackageBuild', joinColumn='pkg_build_id')
    suggest_reboot = BoolCol(default=False)

    def __str__(self):
        x = header(self.name)
        if len(self.updates):
            for state in ('pending', 'testing', 'stable'):
                ups = filter(lambda u: u.status == state, self.updates)
                x += "\n  %s Updates (%d)\n" % (state.title(), len(ups))
                for update in ups:
                    x += "    o %s\n" % update.title
        return x

class PackageBuild(SQLObject):
    nvr             = UnicodeCol(notNone=True, alternateID=True)
    package         = ForeignKey('Package')
    updates         = RelatedJoin("PackageUpdate")

class PackageUpdate(SQLObject):
    """ This class defines an update in our system. """
    title            = UnicodeCol(notNone=True, alternateID=True, unique=True)
    builds           = RelatedJoin("PackageBuild")
    date_submitted   = DateTimeCol(default=datetime.now, notNone=True)
    date_modified    = DateTimeCol(default=None)
    date_pushed      = DateTimeCol(default=None)
    #package          = ForeignKey('Package')
    submitter        = UnicodeCol(notNone=True)
    update_id        = UnicodeCol(default=None)
    type             = EnumCol(enumValues=['security', 'bugfix', 'enhancement'])
    embargo          = DateTimeCol(default=None)
    cves             = RelatedJoin("CVE")
    bugs             = RelatedJoin("Bugzilla")
    release          = ForeignKey('Release')
    status           = EnumCol(enumValues=['pending', 'testing', 'stable'],
                               default='pending')
    pushed           = BoolCol(default=False)
    notes            = UnicodeCol()
    mail_sent        = BoolCol(default=False)
    request          = EnumCol(enumValues=['push', 'unpush', 'move', None],
                               default=None)
    comments         = MultipleJoin('Comment', joinColumn='update_id')
    qa_approved      = UnicodeCol(default=None)
    qa_date_approved = DateTimeCol(default=None)
    # sec_approved = UnicodeCol(default=None)
    # sec_approved_date = DateTimeCol()

    def get_title(self, delim=' '):
        return delim.join([build.nvr for build in self.builds])

    def get_bugstring(self, show_titles=False):
        """ Return a space-delimited string of bug numbers for this update """
        val = ''
        if show_titles:
            i = 0
            for bug in self.bugs:
                val += '%s%s - %s\n' % (i and ' ' * 11 + ': ' or '',
                                        bug.bz_id, bug.title)
                i += 1
            val = val[:-1]
        else:
            val = ' '.join([str(bug.bz_id) for bug in self.bugs])
        return val

    def get_cvestring(self):
        """ Return a space-delimited string of CVE ids for this update """
        return ' '.join([cve.cve_id for cve in self.cves])

    def assign_id(self):
        """
        Assign an update ID to this update.  This function finds the next number
        in the sequence of pushed updates for this release, increments it and
        prefixes it with the id_prefix of the release and the year
        (ie FEDORA-2007-0001)
        """
        if self.update_id != None and self.update_id != u'None':
            log.debug("Keeping current update id %s" % self.update_id)
            return
        update = PackageUpdate.select(PackageUpdate.q.update_id != 'None',
                                      orderBy=PackageUpdate.q.update_id)
        try:
            id = int(update[-1].update_id.split('-')[-1]) + 1
        except (AttributeError, IndexError):
            id = 1
        self.update_id = u'%s-%s-%0.4d' % (self.release.id_prefix,
                                           time.localtime()[0],id)
        log.debug("Setting update_id for %s to %s" % (self.title,
                                                      self.update_id))
        hub.commit()

    def request_complete(self):
        """
        Perform post-request actions.
        """
        if self.request == 'push':
            self.pushed = True
            self.date_pushed = datetime.now()
            self.status = 'testing'
            self.assign_id()
            #uinfo.add_update(self)
            self.send_update_notice()
            map(lambda bug: bug.add_comment(self), self.bugs)
            mail.send(self.submitter, 'pushed', self)
        elif self.request == 'unpush':
            mail.send(self.submitter, 'unpushed', self)
            #uinfo.remove_update(self):
            self.pushed = False
            self.status = 'pending'
        elif self.request == 'move':
            self.pushed = True
            self.date_pushed = datetime.now()
            self.status = 'stable'
            self.assign_id()
            mail.send(self.submitter, 'moved', self)
            self.send_update_notice()
            map(lambda bug: bug.add_comment(self), self.bugs)
            map(lambda bug: bug.close_bug(self), self.bugs)
            #uinfo.add_update(self)

        log.info("%s request on %s complete!" % (self.request, self.title))
        self.request = None
        hub.commit()

    def send_update_notice(self):
<<<<<<< HEAD
        if self.mail_sent:
            log.warning("Update notice already sent for %s" % self.nvr)
            return
        log.debug("Sending update notice for %s" % self.nvr)
=======
>>>>>>> bee4aab9
        import turbomail
        log.debug("Sending update notice for %s" % self.title)
        list = None
        sender = config.get('bodhi_email')
        if not sender:
            log.error("bodhi_email not defined in configuration!  Unable " +
                      "to send update notice")
            return
        if self.status == 'stable':
            list = config.get('%s_announce_list' %
                              self.release.id_prefix.lower())
        elif self.status == 'testing':
            list = config.get('%s_test_announce_list' %
                              self.release.id_prefix.lower())
        if list:
            (subject, body) = mail.get_template(self)
            message = turbomail.Message(sender, list, subject)
            message.plain = body
            try:
                turbomail.enqueue(message)
                log.debug("Sending mail: %s" % message.plain)
                self.mail_sent = True
            except turbomail.MailNotEnabledException:
                log.warning("mail.on is not True!")
        else:
            log.error("Cannot find mailing list address for update notice")

    def get_source_path(self):
        """ Return the path of this built update """
        return [join(config.get('build_dir'), *get_nvr(build.nvr)) for build 
                in self.builds]

    def get_srpm_path(self):
        """ Return the path to the SRPM for this update """
        srpms = []
        for src_path in self.get_source_path():
            path = src_path.split('/')
            srpm = join(src_path, "src", "%s.src.rpm" % ('-'.join(path[-3:])))
            if not isfile(srpm):
                log.debug("Cannot find SRPM: %s" % srpm)
                raise RPMNotFound
            srpms.append(srpm)
        return srpms

    def get_latest(self):
        """
        Return the path to the last released srpm of this package
        """
        latest = None
        builds = []
        koji_session = buildsys.get_session()

        # Grab a list of builds tagged with dist-$RELEASE-updates, and find
        # the most recent update for this package, other than this one.  If
        # nothing is tagged for -updates, then grab the first thing in
        # dist-$RELEASE.  We aren't checking -updates-candidate first, because
        # there could potentially be packages that never make their way over
        # -updates, so we don't want to generate ChangeLogs against those.
        for tag in ['%s-updates', '%s']:
            builds = koji_session.getLatestBuilds(tag % self.release.dist_tag,
                                                  None, self.package.name)

            # Find the first build that is older than us
            for build in builds:
                for update_build in self.builds:
                    if rpm.labelCompare(get_nvr(update_build.nvr),
                                        get_nvr(build['nvr'])) > 0:
                        log.debug("%s > %s" % (update_build.nvr, build['nvr']))
                        latest = get_nvr(build['nvr'])
                        break
                if latest:
                    break
            if not latest:
                continue
        if not latest:
            return None

        latest = join(config.get('build_dir'), latest[0], latest[1], latest[2],
                      'src', '%s.src.rpm' % '-'.join(latest))

        if not isfile(latest):
            log.error("Cannot find latest-pkg: %s" % latest)
            latest = None

        return latest

    def get_url(self):
        """ Return the relative URL to this update """
        status = self.status == 'testing' and 'testing/' or ''
        if not self.pushed: status = 'pending/'
        return '/%s%s/%s' % (status, self.release.name, self.title)

    def __str__(self):
        """
        Return a string representation of this update.
        """
        val = "%s\n  %s\n%s\n" % ('=' * 80, self.title, '=' * 80)
        if self.update_id:
            val += "  Update ID: %s\n" % self.update_id
        val += """    Release: %s
     Status: %s
       Type: %s""" % (self.release.long_name, self.status, self.type)
        if self.request != None:
            val += "\n    Request: %s" % self.request
        if len(self.bugs):
           val += "\n       Bugs: %s" % self.get_bugstring(show_titles=True)
        if len(self.cves):
            val += "\n       CVEs: %s" % self.get_cvestring()
        if self.notes:
            notes = wrap(self.notes, width=67, subsequent_indent=' '*11 +': ')
            val += "\n      Notes: %s" % '\n'.join(notes)
        val += """
  Submitter: %s
  Submitted: %s
        """ % (self.submitter, self.date_submitted)
        return val.rstrip()

    def get_rpm_header(self):
        """
        Get the rpm header of this update
        """
        return rpm_fileheader(self.get_srpm_path())

    def get_changelog(self, timelimit=0):
        """
        Retrieve the RPM changelog of this package since it's last update
        """
        rpm_header = self.get_rpm_header()
        descrip = rpm_header[rpm.RPMTAG_CHANGELOGTEXT]
        if not descrip: return ""

        who = rpm_header[rpm.RPMTAG_CHANGELOGNAME]
        when = rpm_header[rpm.RPMTAG_CHANGELOGTIME]

        num = len(descrip)
        if num == 1: when = [when]

        str = ""
        i = 0
        while (i < num) and (when[i] > timelimit):
            str += '* %s %s\n%s\n' % (time.strftime("%a %b %e %Y",
                                      time.localtime(when[i])), who[i],
                                      descrip[i])
            i += 1
        return str

    def get_build_tag(self):
        """
        Get the tag that this build is currently tagged with.
        TODO: we should probably get this stuff from koji instead of guessing
        """
        tag = '%s-updates' % self.release.dist_tag
        if self.status == 'pending':
            tag += '-candidate'
        elif self.status == 'testing':
            tag += '-testing'
        return tag

    def update_bugs(self, bugs):
        """
        Create any new bugs, and remove any missing ones.  Destroy removed bugs
        that are no longer referenced anymore
        """
        for bug in self.bugs:
            if bug.bz_id not in bugs:
                self.removeBugzilla(bug)
                if len(bug.updates) == 0:
                    log.debug("Destroying stray Bugzilla #%d" % bug.bz_id)
                    bug.destroySelf()
        for bug in bugs:
            try:
                bz = Bugzilla.byBz_id(bug)
                if bz not in self.bugs:
                    self.addBugzilla(bz)
            except SQLObjectNotFound:
                bz = Bugzilla(bz_id=bug)
                self.addBugzilla(bz)

    def update_cves(self, cves):
        """
        Create any new CVES, and remove any missing ones.  Destroy removed CVES 
        that are no longer referenced anymore.
        """
        for cve in self.cves:
            if cve.cve_id not in cves:
                log.debug("Removing CVE %s from %s" % (cve.cve_id, self.title))
                self.removeCVE(cve)
                if cve.cve_id not in cves and len(cve.updates) == 0:
                    log.debug("Destroying stray CVE #%s" % cve.cve_id)
                    cve.destroySelf()
        for cve_id in cves:
            try:
                cve = CVE.byCve_id(cve_id)
                if cve not in self.cves:
                    self.addCVE(cve)
            except SQLObjectNotFound:
                log.debug("Creating new CVE: %s" % cve_id)
                cve = CVE(cve_id=cve_id)
                self.addCVE(cve)

class Comment(SQLObject):
    timestamp   = DateTimeCol(default=datetime.now)
    update      = ForeignKey("PackageUpdate", notNone=True)
    author      = UnicodeCol(notNone=True)
    text        = UnicodeCol(notNone=True)

    def __str__(self):
        return "%s - %s\n%s" % (self.author, self.timestamp, self.text)

class CVE(SQLObject):
    """ Table of CVEs fixed within updates that we know of. """
    cve_id  = UnicodeCol(alternateID=True, notNone=True)
    updates = RelatedJoin("PackageUpdate")

    def get_url(self):
        return "http://www.cve.mitre.org/cgi-bin/cvename.cgi?name=%s" % self.cve_id

class Bugzilla(SQLObject):
    """ Table of Bugzillas that we know about. """
    bz_id    = IntCol(alternateID=True)
    title    = UnicodeCol(default=None)
    updates  = RelatedJoin("PackageUpdate")
    security = BoolCol(default=False)

    _bz_server = config.get("bz_server")
    default_msg = "%s has been pushed to the %s repository.  If problems " + \
                  "still persist, please make note of it in this bug report."

    def _set_bz_id(self, bz_id):
        """
        When the ID for this bug is set (upon creation), go out and fetch the
        details and check if this bug is security related.
        """
        self._SO_set_bz_id(bz_id)
        self._fetch_details()

    def _fetch_details(self):
        try:
            log.debug("Fetching bugzilla #%d" % self.bz_id)
            server = xmlrpclib.Server(self._bz_server)
            me = config.get('bodhi_email')
            password = config.get('bodhi_password')
            if not password:
                log.error("No password stored for %s" % me)
                return
            bug = server.bugzilla.getBug(self.bz_id, me, password)
            del server
            self.title = bug['short_desc']
            if bug['keywords'].lower().find('security') != -1:
                self.security = True
        except xmlrpclib.Fault, f:
            self.title = 'Invalid bug number'
            log.warning("Got fault from Bugzilla: %s" % str(f))
        except Exception, e:
            self.title = 'Unable to fetch bug title'
            log.error(self.title + str(e))

    def default_message(self, update):
        return self.default_msg % (update.get_title(delim=', '), "%s %s" % 
                                   (update.release.long_name, update.status))

    def add_comment(self, update, comment=None):
        me = config.get('bodhi_email')
        password = config.get('bodhi_password', None)
        if password:
            if not comment:
                comment = self.default_message(update)
            log.debug("Adding comment to Bug #%d: %s" % (self.bz_id, comment))
            try:
                server = xmlrpclib.Server(self._bz_server)
                server.bugzilla.addComment(self.bz_id, comment, me, password, 0)
                del server
            except Exception, e:
                log.error("Unable to add comment to bug #%d\n%s" % (self.bz_id,
                                                                    str(e)))
        else:
            log.warning("bodhi_password not defined; unable to modify bug")

    def close_bug(self, update):
        me = config.get('bodhi_email')
        password = config.get('bodhi_password')
        if password:
            log.debug("Closing Bug #%d" % self.bz_id)
            ver = '-'.join(get_nvr(update.builds[0].nvr)[-2:])
            try:
                server = xmlrpclib.Server(self._bz_server)
                server.bugzilla.closeBug(self.bz_id, 'ERRATA', me,
                                         password, 0, ver)
                del server
            except Exception, e:
                log.error("Cannot close bug #%d" % self.bz_id)
        else:
            log.warning("bodhi_password not defined; unable to close bug")

    def get_url(self):
        return "https://bugzilla.redhat.com/bugzilla/show_bug.cgi?id=%s" % self.bz_id<|MERGE_RESOLUTION|>--- conflicted
+++ resolved
@@ -177,13 +177,6 @@
         hub.commit()
 
     def send_update_notice(self):
-<<<<<<< HEAD
-        if self.mail_sent:
-            log.warning("Update notice already sent for %s" % self.nvr)
-            return
-        log.debug("Sending update notice for %s" % self.nvr)
-=======
->>>>>>> bee4aab9
         import turbomail
         log.debug("Sending update notice for %s" % self.title)
         list = None
