#!/usr/bin/python -tt
# This program is free software; you can redistribute it and/or modify
# it under the terms of the GNU General Public License as published by
# the Free Software Foundation; version 2 of the License.
#
# This program is distributed in the hope that it will be useful,
# but WITHOUT ANY WARRANTY; without even the implied warranty of
# MERCHANTABILITY or FITNESS FOR A PARTICULAR PURPOSE.  See the
# GNU Library General Public License for more details.
#
# You should have received a copy of the GNU General Public License
# along with this program; if not, write to the Free Software
# Foundation, Inc., 59 Temple Place - Suite 330, Boston, MA 02111-1307, USA.
#
# Copyright 2007-2010  Red Hat, Inc
# Authors: Luke Macken <lmacken@redhat.com>

<<<<<<< HEAD
__version__ = '0.9.7'
=======
__version__ = '0.9.7.1'
>>>>>>> 6509411c
__description__ = 'Command line tool for interacting with Bodhi'

import os
import sys
import logging
import urllib2
import subprocess

from getpass import getpass, getuser
from optparse import OptionParser
from datetime import datetime, timedelta

from kitchen.text.converters import to_bytes
from fedora.client import AuthError, ServerError
from fedora.client.bodhi import BodhiClient

try:
    from turbogears import config
    from bodhi.util import load_config
    load_config()
    BODHI_URL = config.get('bodhi_url', 'https://admin.fedoraproject.org/updates/')
except:
    BODHI_URL = 'https://admin.fedoraproject.org/updates/'

update_types = ['bugfix', 'security', 'enhancement', 'newpackage']
update_requests = ['stable', 'testing', 'obsolete', 'unpush']

log = logging.getLogger(__name__)

def get_default_user():
    return os.getenv('FAS_USERNAME', getuser())

def get_parser():
    usage = "usage: %prog [options] [build...|package]"
    parser = OptionParser(usage, description=__description__,
                          version=__version__)

    ## Actions
    parser.add_option("-n", "--new", action="store_true", dest="new",
                      help="Submit a new update")
    parser.add_option("-e", "--edit", action="store_true", dest="edit",
                      help="Edit an existing update")
    parser.add_option("-M", "--masher", action="store_true", dest="masher",
                      help="Display the status of the Masher (releng only)")
    parser.add_option("-P", "--push", action="store_true", dest="push",
                      help="Display and push any pending updates (releng only)")
    parser.add_option("--push-type", action="append", type="string",
                       dest="push_type",
                       help="Types of updates to push (releng only)")
    parser.add_option("--push-release", action="append", type="string",
                       dest="push_release",
                       help="Types of updates to push (releng only)")
    parser.add_option("--push-request", action="append", type="string",
                       dest="push_request",
                       help="Requests of updates to push (stable or testing) (releng only)")
    parser.add_option("--push-build", action="append", type="string",
                      dest="push_build", help="Push a specific builds (releng only)")
    parser.add_option("--resume-push", action="store_true", dest="resume_push",
                       help="Resume an unfinished push (releng only)")
    parser.add_option("-d", "--delete", action="store_true", dest="delete",
                      help="Delete an update")
    parser.add_option("", "--file", action="store", type="string",
                      dest="input_file", help="Get update details from a file")
    parser.add_option("-m", "--mine", action="store_true", dest="mine",
                      help="Display a list of your updates")
    parser.add_option("-C", "--candidates", action="store_true",
                      help="Display a list of your update candidates",
                      dest="candidates")
    parser.add_option("-T", "--testable", action="store_true",
                      help="Display a list of installed updates that you "
                           "could test and provide feedback for")
    parser.add_option("-c", "--comment", action="store", dest="comment",
                      help="Comment on an update")
    parser.add_option("-k", "--karma", action="store", dest="karma",
                      metavar="[+1|-1]", default=0,
                      help="Give karma to a specific update (default: 0)")
    parser.add_option("-R", "--request", action="store", dest="request",
                      metavar="STATE", help="Request that an action be "
                      "performed on an update [testing|stable|unpush|obsolete]")
    parser.add_option("-D", "--download", action="store", dest="download",
                      metavar="UPDATE", help="Download an update")

    parser.add_option("", "--critpath", action="store_true",
                      help="Display a list of pending critical path updates",
                      dest="critpath")
    parser.add_option("", "--untested", action="store_true",
                      help="Display a list of untested critical path updates",
                      dest="untested", default=False)

    ## Buildroot Override Options
    parser.add_option("-o", "--buildroot-override", action="store",
                      help="Submit a build as a buildroot override",
                      dest="override", metavar="BUILD")
    parser.add_option("--duration", action="store",
                      help="Duration of the buildroot override",
                      dest="duration", metavar="DAYS",
                      default=3)
    parser.add_option("-O", "--list-overrides", action="store_true",
                      help="List all buildroot overrides",
                      dest="list_overrides")
    parser.add_option("--my-overrides", action="store_true",
                      help="List all of your specific buildroot overrides",
                      dest="my_overrides", default=False)
    parser.add_option("-E", "--expire-override", action="store",
                      help="Expire a buildroot override",
                      dest="expire_override", metavar="BUILD")
    parser.add_option("--show-expired", action="store_true",
                      help="Show expired buildroot overrides",
                      dest="show_expired", default=False)
    parser.add_option("--edit-override", action="store",
                      help="Edit override duration or notes",
                      dest="edit_override", default=None,
                      metavar="BUILD")

    ## Details
    parser.add_option("-s", "--status", action="store", type="string",
                      dest="status", help="List [pending|testing|stable|"
                      "obsolete] updates")
    parser.add_option("-b", "--bugs", action="store", type="string",
                      dest="bugs", help="Specify any number of Bugzilla IDs "
                      "(--bugs=1234,5678)", default="")
    parser.add_option("-r", "--release", action="store", type="string",
                      dest="release", help="Specify a release [F12|F13|F14] (optional)")
    parser.add_option("-N", "--notes", action="store", type="string",
                      dest="notes", help="Update notes", default="")
    parser.add_option("-t", "--type", action="store", type="string",
                      help="Update type [%s]" % '|'.join(update_types),
                      dest="type_", metavar="TYPE")
    parser.add_option("-u", "--username", action="store", type="string",
                      dest="username", default=get_default_user(),
                      help="Login username for bodhi")
    parser.add_option("-L", "--latest", action="store", type="string",
                      dest="latest", help="List the latest builds of a "
                      "specific package across all releases")
    parser.add_option("", "--disable-autokarma", action="store_true",
                      dest="disable_autokarma", help="Disable karma automatism",
                      default=False)
    parser.add_option("-S", "--stablekarma", action="store", type="int",
                      dest="stablekarma", help="Stable karma threshold",
                      default=3)
    parser.add_option("-U", "--unstablekarma", action="store", type="int",
                      dest="unstablekarma", help="Unstable karma threshold",
                      default=-3)
    parser.add_option("-B", "--close-bugs", action="store_true",
                      dest="close_bugs", help="Automatically comment on RHBZ",
                      default=False)

    ## Output
    parser.add_option("-v", "--verbose", action="store_true", dest="verbose",
                      help="Show debugging messages")
    parser.add_option("-l", "--limit", action="store", type="int", dest="limit",
                      default=60, help="Maximum number of updates to return "
                      "(default: 60)")

    ## Expert options
    parser.add_option("", "--bodhi-url", type="string",
            help="Bodhi url to use for testing purposes (default: %s)" %
            BODHI_URL, dest="bodhi_url", default=BODHI_URL)
    return parser

def setup_logger(verbose):
    global log
    sh = logging.StreamHandler()
    level = verbose and logging.DEBUG or logging.INFO
    log.setLevel(level)
    sh.setLevel(level)
    format = logging.Formatter("%(message)s")
    sh.setFormatter(format)
    log.addHandler(sh)

def main():
    parser = get_parser()
    opts, args = parser.parse_args()
    setup_logger(opts.verbose)

    bodhi = BodhiClient(opts.bodhi_url, username=opts.username, debug=opts.verbose)

    def verify_args(args):
        if not args and len(args) != 1:
            log.error("Please specifiy a comma-separated list of builds")
            sys.exit(-1)

    override_notes = None

    while True:
        try:
            if opts.new:
                # Note: All options are ignored if you're passing input from a file.
                if opts.input_file:
                    updates = bodhi.parse_file(input_file=opts.input_file)
                    for update_args in updates:
                        if not update_args['type_']:
                            log.error("Error: No update type specified (ie: "
                                      "type=bugfix), skipping.")
                            continue
                        if update_args['type_'] not in update_types:
                            log.error('Error: Invalid update type %r. Must be one of %r' % (
                            update_args['type_'], update_types))
                            continue
                        if update_args['request'] not in update_requests:
                            log.error('Error: Invalid update request %r. Must be one of %r' % (
                            update_args['request'], update_requests))
                            continue
                        log.info("Creating a new update for %s" %
                                 update_args['builds'])
                        data = bodhi.save(**update_args)
                        if data.get('tg_flash'):
                            log.info(data['tg_flash'])
                        if 'updates' in data:
                            for update in data['updates']:
                                print(bodhi.update_str(update).encode("UTF-8"))

                else:
                    builds = ",".join(args)
                    extra_args = {
                        'builds': builds,
                        'type_': opts.type_,
                        'bugs': opts.bugs,
                        'notes': opts.notes,
                        'request': opts.request or 'testing',
                        'stable_karma': opts.stablekarma,
                        'unstable_karma': opts.unstablekarma,
                        'autokarma': not opts.disable_autokarma,
                        'close_bugs': opts.close_bugs,
                    }
                    if not extra_args['type_']:
                        log.error("Error: No update type specified (ie: -t bugfix)")
                        sys.exit(-1)
                    log.info("Creating a new update for %s" % builds)
                    data = bodhi.save(**extra_args)
                    if data.get('tg_flash'):
                        log.info(data['tg_flash'])
                    if 'updates' in data:
                        for update in data['updates']:
                            print(bodhi.update_str(update).encode("UTF-8"))

            elif opts.edit:
                verify_args(args)
                log.info("Editing update for %s" % args[0])
                data = bodhi.save(builds=args[0], type_=opts.type_,
                                  bugs=opts.bugs, notes=opts.notes,
                                  request=opts.request)
                log.info(data['tg_flash'])
                if data.has_key('update'):
                    print(bodhi.update_str(data['update']).encode("UTF-8"))

            elif opts.request:
                verify_args(args)
                data = bodhi.request(update=args[0], request=opts.request)
                log.info(data['tg_flash'])
                if data.has_key('update'):
                    print(bodhi.update_str(data['update']).encode("UTF-8"))

            elif opts.delete:
                verify_args(args)
                data = bodhi.delete(update=args[0])
                log.info(data['tg_flash'])

            elif opts.push:
                data = bodhi.push()
                if not data:
                    log.error("The masher did not return anything :(")
                    raise AuthError
                if not data.get('updates', None):
                    log.info(data.get('message', 'Unknown masher reply'))
                    raise AuthError
                if opts.push_type:
                    fupdates = []
                    for ptype in opts.push_type:
                        fdata = filter(lambda x: x['type'] == ptype, data['updates'])
                        fupdates += fdata
                    data['updates'] = fupdates
                if opts.push_request:
                    fupdates = []
                    for req in opts.push_request:
                        fdata = filter(lambda x: x['request'] == req,
                                       data['updates'])
                        fupdates += fdata
                    data['updates'] = fupdates
                if opts.push_release:
                    fupdates = []
                    for prel in opts.push_release:
                        fdata = filter(lambda x: x['release']['name'] == prel,
                                       data['updates'])
                        fupdates += fdata
                    data['updates'] = fupdates
                if opts.push_build:
                    data['updates'] = filter(lambda x: x['title'].split(',')[0] in
                                             opts.push_build, data['updates'])

                log.info("[ %d Pending Requests ]" % len(data['updates']))
                for status in ('testing', 'stable', 'obsolete'):
                    updates = filter(lambda x: x['request'] == status,
                                     data['updates'])

                    releases = {}
                    for update in updates:
                        releases.setdefault(update['release']['name'], []) \
                                .append(update)

                    if len(updates):
                        log.info("\n" + status.title() + "\n========")
                        for release in releases:
                            f = open(status.title() + '-' + release, 'w')
                            log.info(release)
                            for update in releases[release]:
                                log.info("%s" % update['title'])
                                s = "%s" % update['title']
                                s = s.replace(',','\n')
                                f.write(s + "\n")
                            log.info('')
                            f.write('')
                            f.close()

                ## Confirm that we actually want to push these updates
                sys.stdout.write("\nPush these updates? [n]")
                sys.stdout.flush()
                yes = sys.stdin.readline().strip()
                if yes.lower() in ('y', 'yes'):
                    log.info("Pushing!")
                    params = {'updates': [update['title'] for update in data['updates']]}
                    if opts.resume_push:
                        params['resume'] = True
                    data = bodhi.send_request('admin/mash', auth=True, req_params=params)
                    log.info(data['tg_flash'])

            elif opts.masher:
                data = bodhi.masher()
                log.info(data['masher_str'])

            elif opts.testable:
                for update in bodhi.testable():
                    # Allow for some basic filtering of installed updates
                    if opts.critpath:
                        if not update['critpath']:
                            continue
                    if opts.type_:
                        if not update['type'] == opts.type_:
                            continue
                    print(bodhi.update_str(update, minimal=opts.verbose).encode("UTF-8"))

            elif opts.candidates:
                for build in bodhi.candidates():
                    log.info("%-40s %-20s" % (build['nvr'], build['tag_name']))

            elif opts.comment or opts.karma:
                if not len(args) or not args[0]:
                    log.error("Please specify an update to comment on")
                    sys.exit(-1)
                data = bodhi.comment(update=args[0], comment=opts.comment,
                                     karma=opts.karma)
                if data['tg_flash']:
                    log.info(data['tg_flash'])
                if data.has_key('update'):
                    print(bodhi.update_str(data['update']).encode("UTF-8"))

            elif opts.latest:
                data = bodhi.latest_builds(package=opts.latest)
                if 'tg_flash' in data:
                    if data['tg_flash']:
                        log.info(data['tg_flash'])
                    del(data['tg_flash'])
                data = data.items()
                data.sort(cmp=lambda x, y: cmp(x[0].replace('dist-','').split('-')[0],
                                               y[0].replace('dist-','').split('-')[0]))
                for dist, build in data:
                    print('%26s  %s' % (dist, build))

            elif opts.critpath:
                log.info("Getting a list of critical path updates...")
                data = bodhi.send_request('critpath', req_params={
                    'untested': opts.untested,
                    'release': opts.release,
                    })
                if data['tg_flash']:
                    log.info(data['tg_flash'])
                for update in data['updates']:
                    print(bodhi.update_str(update, minimal=not opts.verbose).encode("UTF-8"))
                log.info("%d pending critical path updates found" % (
                    len(data['updates'])))

            elif opts.mine and not args:
                data = bodhi.query(mine=opts.mine)
                for update in data['updates']:
                    print(bodhi.update_str(update, minimal=True).encode("UTF-8"))
                log.debug(data)
                log.info(data['title'])

            ## Buildroot Overrides commands
            elif opts.override or opts.edit_override:
                controller = 'override/save'
                if opts.edit_override:
                    controller = 'override/save_edit_cli'
                    builds = opts.edit_override
                else:
                    builds = opts.override
                expiration = None
                if opts.duration:
                    expiration = (datetime.utcnow() +
                        timedelta(days=int(opts.duration))).strftime('%m/%d/%Y')
                if opts.notes:
                    override_notes = opts.notes
                if not override_notes and not opts.edit_override:
                    override_notes = raw_input('Notes: ').strip()
                data = bodhi.send_request(controller, req_params={
                    'builds': builds,
                    'notes': override_notes,
                    'expiration': expiration,
                    }, auth=True)
                if data.get('tg_flash'):
                    log.info(data['tg_flash'])
                else:
                    log.info("No data returned from bodhi?")
            elif opts.expire_override:
                data = bodhi.send_request('override/expire', req_params={
                    'build': opts.expire_override,
                    }, auth=True)
                if data.get('tg_flash'):
                    log.info(data['tg_flash'])
                else:
                    log.info("No data returned from bodhi?")
            elif opts.list_overrides or opts.my_overrides:
                data = bodhi.send_request('override/list', req_params={
                    'mine': opts.my_overrides,
                    'release': opts.release,
                    'show_expired': opts.show_expired,
                    }, auth=True)
                print data['title'] + '\n' + '=' * len(data['title']) + '\n'
                for override in data['overrides']:
                    print "[ %s ]" % override['build']
                    print " * Notes: %s" % override['notes']
                    print " * Submitter: %s" % override['submitter']
                    print " * Submitted: %s" % override['date_submitted']
                    if override['expiration']:
                        print " * Expiration: %s" % override['expiration']
                    if override['date_expired']:
                        print " * Expired: %s" % override['date_expired']
                    print

            ## Query updates
            elif opts.status or opts.bugs or opts.release or opts.type_ or \
                 opts.mine or args:
                def print_query(data):
                    if data.has_key('tg_flash') and data['tg_flash']:
                        log.error(data['tg_flash'])
                        sys.exit(-1)
                    if data['num_items'] > 1:
                        for update in data['updates']:
                            print(bodhi.update_str(update, minimal=True).encode("UTF-8"))
                        log.info("%d updates found (%d shown)" % (
                            data['num_items'], len(data['updates'])))
                    else:
                        for update in data['updates']:
                            print(bodhi.update_str(update).encode("UTF-8"))
                if args:
                    for arg in args:
                        data = bodhi.query(package=arg, release=opts.release,
                                           status=opts.status, type_=opts.type_,
                                           bugs=opts.bugs, request=opts.request,
                                           mine=opts.mine, limit=opts.limit)
                        print_query(data)
                else:
                    data = bodhi.query(release=opts.release, status=opts.status,
                                       type_=opts.type_, bugs=opts.bugs,
                                       request=opts.request, mine=opts.mine,
                                       limit=opts.limit)
                    print_query(data)

            elif opts.download:
                data = bodhi.query(release=opts.release, status=opts.status,
                                   type_=opts.type_, bugs=opts.bugs,
                                   request=opts.request, mine=opts.mine,
                                   limit=opts.limit, package=opts.download)
                if len(data['updates']) > 1:
                    log.info("%d possible updates were found" %
                             len(data['updates']))
                    for update in data['updates']:
                        print(bodhi.update_str(update, minimal=True).encode("UTF-8"))
                else:
                    update = data['updates'][0]
                    log.info("Downloading %s..." % update['title'])
                    p = subprocess.Popen('uname -m', shell=True,
                                         stdout=subprocess.PIPE)
                    arch = p.communicate()[0].strip()
                    for build in update['builds']:
                        subprocess.call('koji download-build --arch=%s '
                                        '--arch=noarch%s %s' % (arch,
                                            arch == 'i686' and ' --arch=i386 --arch=i586'
                                            or '', build['nvr']),
                                        shell=True)

            else:
                parser.print_help()
            break

        except AuthError, e:
            log.debug('Caught AuthError: %s' % to_bytes(e))
            bodhi.password = getpass('Password for %s: ' % opts.username)
        except ServerError, e:
            log.exception(e)
            #log.error(e.message)
            sys.exit(-1)
        except urllib2.URLError, e:
            log.error(e)
            sys.exit(-1)


if __name__ == '__main__':
    main()<|MERGE_RESOLUTION|>--- conflicted
+++ resolved
@@ -15,11 +15,7 @@
 # Copyright 2007-2010  Red Hat, Inc
 # Authors: Luke Macken <lmacken@redhat.com>
 
-<<<<<<< HEAD
-__version__ = '0.9.7'
-=======
 __version__ = '0.9.7.1'
->>>>>>> 6509411c
 __description__ = 'Command line tool for interacting with Bodhi'
 
 import os
