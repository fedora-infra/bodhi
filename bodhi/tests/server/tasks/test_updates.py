--- conflicted
+++ resolved
@@ -334,13 +334,8 @@
                                      'user': {'name': 'bodhi'}, 'status': str(update.status),
                                      'request': str(update.request)}, 'new_bugs': []})
 
-<<<<<<< HEAD
-        self.assertEqual(update.status, models.UpdateStatus.testing)
-        self.assertEqual(update.test_gating_status, models.TestGatingStatus.failed)
-=======
         assert update.status == models.UpdateStatus.testing
         assert update.test_gating_status == models.TestGatingStatus.failed
->>>>>>> 738f6baf
 
     @mock.patch('bodhi.server.tasks.updates.UpdatesHandler.fetch_test_cases')
     @mock.patch('bodhi.server.tasks.updates.UpdatesHandler.work_on_bugs')
@@ -363,11 +358,7 @@
                              'user': {'name': 'bodhi'}, 'status': str(update.status),
                              'request': str(update.request)}, 'new_bugs': []})
 
-<<<<<<< HEAD
-        self.assertEqual(update.status, models.UpdateStatus.pending)
-=======
         assert update.status == models.UpdateStatus.pending
->>>>>>> 738f6baf
 
     @mock.patch('bodhi.server.tasks.updates.UpdatesHandler.fetch_test_cases')
     @mock.patch('bodhi.server.tasks.updates.UpdatesHandler.work_on_bugs')
@@ -390,11 +381,7 @@
                              'user': {'name': 'bodhi'}, 'status': str(update.status),
                              'request': str(update.request)}, 'new_bugs': []})
 
-<<<<<<< HEAD
-        self.assertEqual(update.status, models.UpdateStatus.pending)
-=======
         assert update.status == models.UpdateStatus.pending
->>>>>>> 738f6baf
 
 
 class TestUpdatesHandlerInit:
