--- conflicted
+++ resolved
@@ -10,14 +10,9 @@
 </head>
 
 <?python
-<<<<<<< HEAD
 from cgi import escape
 from bodhi import util
 
-=======
-from turbogears import identity
-from textwrap import wrap
->>>>>>> bee4aab9
 bugs = ''
 cves = ''
 bzlink = '<a href="https://bugzilla.redhat.com/bugzilla/show_bug.cgi?id=%d">%d</a> '
@@ -33,15 +28,6 @@
     cves += cvelink % (cve.cve_id, cve.cve_id)
 
 ## Link to build logs
-<<<<<<< HEAD
-nvr = util.get_nvr(update.nvr)
-buildlog = '<a href="http://koji.fedoraproject.org/packages/%s/%s/%s/data/logs">http://koji.fedoraproject.org/packages/%s/%s/%s/data/logs</a>' % (nvr[0], nvr[1], nvr[2], nvr[0], nvr[1], nvr[2])
-
-## Make the package name linkable in the n-v-r
-nvr = util.get_nvr(update.nvr)
-title = XML("<a href=\"" + tg.url('/%s' % nvr[0]) + "\">" + nvr[0] + "</a>-" + '-'.join(nvr[-2:]))
-=======
-from bodhi import util
 buildlogs = ''
 buildinfo = ''
 for build in update.builds:
@@ -55,7 +41,6 @@
     nvr = util.get_nvr(build.nvr)
     title += "<a href=\"" + tg.url('/%s' % nvr[0]) + "\">" + nvr[0] + "</a>-" + '-'.join(nvr[-2:]) + ", "
 title = title[:-2]
->>>>>>> bee4aab9
 
 release = '<a href="%s">%s</a>' % (tg.url('/%s' % update.release.name),
                                    update.release.long_name)
@@ -70,11 +55,7 @@
             <td><div class="show">${XML(title)}</div></td>
 
             <!-- update options -->
-<<<<<<< HEAD
-            <span py:if="util.authorized_user(update)">
-=======
             <span py:if="util.authorized_user(update, identity)">
->>>>>>> bee4aab9
             <td align="right">
                 [
                 <span py:if="not update.pushed">
@@ -133,11 +114,7 @@
         <tr>
             <span py:if="update.notes">
                 <td class="show-title"><b>Notes:</b></td>
-<<<<<<< HEAD
                 <td class="show-value">${XML(notes)}</td>
-=======
-                <td class="show-value"><font size="4"><pre>${'<br/>'.join(wrap(update.notes, width=80))}</pre></font></td>
->>>>>>> bee4aab9
             </span>
         </tr>
         <tr>
