<!DOCTYPE html PUBLIC "-//W3C//DTD XHTML 1.0 Transitional//EN" "http://www.w3.org/TR/xhtml1/DTD/xhtml1-transitional.dtd">

<html xmlns="http://www.w3.org/1999/xhtml" xmlns:py="http://purl.org/kid/ns#"
    py:extends="'master.kid'">

<head>
    <meta content="text/html; charset=UTF-8" http-equiv="content-type" py:replace="''"/>
        <title>Fedora Update Requests</title>
        <script type="text/javascript" charset="utf-8" src="${tg.url('/static/js/jquery.checkboxes.js')}"></script>
</head>

<body>

<?python
## Build a few lists of updates that that outstanding requests
stable = filter(lambda x: x.request == 'stable', updates)
testing = filter(lambda x: x.request == 'testing', updates)
obsolete = filter(lambda x: x.request == 'obsolete', updates)
?>

<blockquote>
<<<<<<< HEAD
=======

>>>>>>> f5358bae
    <form id="push_form" name="push_form" method="post" action="${tg.url('/admin/push/mash')}">
        <h1>${updates.count()} pending requests</h1>
        <span py:if="len(testing)">
            <b>Push to Testing</b>
            <table class="list">
                <th class="list" width="5%">
                </th>
                <th class="list" width="45%">
                    <b>Package</b>
                </th>
                <th class="list" width="10%">
                    <b>Karma</b>
                </th>
                <th class="list" width="20%">
                    <b>Release / Status</b>
                </th>
                <th class="list" width="20%">
                    <b>Type</b>
                </th>

                <tr class="list" py:for="update in testing">
                    <?python
                        if update.karma < 0: karma = -1
                        elif update.karma > 0: karma = 1
                        else: karma = 0
                        karma = XML("<img src=\"%s\" align=\"top\" /> <b>%d</b>" % (tg.url('/static/images/karma%d.png' % karma), update.karma))
                    ?>
                    <td class="list">
                        <input type="checkbox" name="updates" value="${update.title}" checked="True"/>
                    </td>
                    <td class="list">
                        <a href="${tg.url(update.get_url())}">${update.title}</a>
                    </td>
                    <td class="list">
                        ${karma}
                    </td>
                    <td class="list">
                        ${"%s / %s " % (update.release.name, update.status)}
                    </td>
                    <td class="list">
                        ${update.type}
                    </td>

                </tr>
            </table>
        </span>
        <span py:if="len(stable)">
            <b>Push to Stable</b>
            <table class="list">
                <th class="list" width="5%">
                </th>
                <th class="list" width="45%">
                    <b>Package</b>
                </th>
                <th class="list" width="10%">
                    <b>Karma</b>
                </th>
                <th class="list" width="20%">
                    <b>Release / Status</b>
                </th>
                <th class="list" width="20%">
                    <b>Type</b>
                </th>
                <tr class="list" py:for="update in stable">
                    <?python
                        if update.karma < 0: karma = -1
                        elif update.karma > 0: karma = 1
                        else: karma = 0
                        karma = XML("<img src=\"%s\" align=\"top\" /> <b>%d</b>" % (tg.url('/static/images/karma%d.png' % karma), update.karma))
                    ?>

                    <td class="list">
                        <input type="checkbox" name="updates" value="${update.title}" checked="True"/>
                    </td>
                    <td class="list">
                        <a href="${tg.url(update.get_url())}">${update.title}</a>
                    </td>
                    <td class="list">
                        ${karma}
                    </td>
                    <td class="list">
                        ${"%s / %s " % (update.release.name, update.status)}
                    </td>
                    <?python color=update.get_pushed_color() ?>
                    <td class="list" bgcolor='${color}'>
                        ${update.type}
                    </td>

                </tr>
            </table>
        </span>
        <span py:if="len(obsolete)">
            <b>Obsolete</b>
            <table class="list">
                <th class="list" width="5%">
                </th>
                <th class="list" width="45%">
                    <b>Package</b>
                </th>
                <th class="list" width="10%">
                    <b>Karma</b>
                </th>
                <th class="list" width="20%">
                    <b>Release / Status</b>
                </th>
                <th class="list" width="20%">
                    <b>Type</b>
                </th>
                <tr class="list" py:for="update in obsolete">
                    <?python
                        if update.karma < 0: karma = -1
                        elif update.karma > 0: karma = 1
                        else: karma = 0
                        karma = XML("<img src=\"%s\" align=\"top\" /> <b>%d</b>" % (tg.url('/static/images/karma%d.png' % karma), update.karma))
                    ?>
                    <td class="list">
                        <input type="checkbox" name="updates" value="${update.title}" checked="True"/>
                    </td>
                    <td class="list">
                        <a href="${tg.url(update.get_url())}">${update.title}</a>
                    </td>
                    <td class="list">			
                        ${karma}
                    </td>
                    <td class="list">
                        ${"%s / %s " % (update.release.name, update.status)}
                    </td>
                    <td class="list">
                        ${update.type}
                    </td>
                </tr>
            </table>
        </span>

        <!-- <input type="hidden" name="callback" value="${callback}" /> -->
        <input type="submit" name="push" value="Mash Repository" />

        <input type="button" name="checkall" value="Toggle checkboxes"
                onClick="$('#push_form').toggleCheckboxes();" />
    </form>
</blockquote>

</body>
</html><|MERGE_RESOLUTION|>--- conflicted
+++ resolved
@@ -19,10 +19,6 @@
 ?>
 
 <blockquote>
-<<<<<<< HEAD
-=======
-
->>>>>>> f5358bae
     <form id="push_form" name="push_form" method="post" action="${tg.url('/admin/push/mash')}">
         <h1>${updates.count()} pending requests</h1>
         <span py:if="len(testing)">
@@ -65,7 +61,6 @@
                     <td class="list">
                         ${update.type}
                     </td>
-
                 </tr>
             </table>
         </span>
@@ -110,7 +105,6 @@
                     <td class="list" bgcolor='${color}'>
                         ${update.type}
                     </td>
-
                 </tr>
             </table>
         </span>
@@ -157,13 +151,12 @@
             </table>
         </span>
 
+
         <!-- <input type="hidden" name="callback" value="${callback}" /> -->
         <input type="submit" name="push" value="Mash Repository" />
-
         <input type="button" name="checkall" value="Toggle checkboxes"
                 onClick="$('#push_form').toggleCheckboxes();" />
     </form>
 </blockquote>
-
 </body>
 </html>