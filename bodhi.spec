%{!?python_sitelib: %define python_sitelib %(%{__python} -c "from distutils.sysconfig import get_python_lib; print get_python_lib()")}
%{!?pyver: %define pyver %(%{__python} -c "import sys ; print sys.version[:3]")}

Name:           bodhi
<<<<<<< HEAD
Version:        0.6.0
Release:        0.2.beta%{?dist}
=======
Version:        0.5.27
Release:        1%{?dist}
>>>>>>> ad26c855
Summary:        A modular framework that facilitates publishing software updates
Group:          Applications/Internet
License:        GPLv2+
URL:            https://fedorahosted.org/bodhi
Source0:        bodhi-%{version}.tar.bz2

BuildRoot:      %{_tmppath}/%{name}-%{version}-%{release}-root-%(%{__id_u} -n)
BuildArch:      noarch

BuildRequires: python-setuptools 
BuildRequires: python-setuptools-devel
BuildRequires: python-devel

BuildRequires: TurboGears python-bugzilla
BuildRequires: python-fedora python-TurboMail TurboGears yum koji

%description
Bodhi is a web application that facilitates the process of publishing
updates for a software distribution.

A modular piece of the Fedora Infrastructure stack
* Utilizes the Koji Buildsystem for tracking RPMs
* Creates the update repositories using Mash, which composes a repository based
  on tagged builds in Koji. 


%package client
Summary: Bodhi Client
Group: Applications/Internet
Requires: python-simplejson koji yum
Requires: python-fedora >= 0.3.5

%description client
Client tools for interacting with bodhi


%package server
Summary: A modular framework that facilitates publishing software updates
Group: Applications/Internet
Requires: TurboGears
Requires: python-TurboMail
Requires: intltool
Requires: mash
Requires: cvs
Requires: koji
Requires: python-fedora
Requires: python-bugzilla
Requires: python-imaging
Requires: python-crypto
Requires: python-turboflot
Requires: python-tgcaptcha
Requires: python-decorator
Requires: mod_wsgi


%description server
Bodhi is a modular framework that facilitates the process of publishing
updates for a software distribution.

%prep
%setup -q
rm -rf bodhi/tests bodhi/tools/test-bodhi.py

%build
%{__python} setup.py build --install-data=%{_datadir}

%install
%{__rm} -rf %{buildroot}
%{__python} setup.py install -O1 --skip-build \
    --install-data=%{_datadir} --root %{buildroot}

%{__mkdir_p} %{buildroot}/var/lib/bodhi
%{__mkdir_p} %{buildroot}%{_sysconfdir}/httpd/conf.d
%{__mkdir_p} %{buildroot}%{_sysconfdir}/bodhi
%{__mkdir_p} %{buildroot}%{_datadir}/%{name}
%{__mkdir_p} -m 0755 %{buildroot}/%{_localstatedir}/log/bodhi

%{__install} -m 640 apache/%{name}.conf %{buildroot}%{_sysconfdir}/httpd/conf.d/%{name}.conf
%{__install} -m 640 %{name}.cfg %{buildroot}%{_sysconfdir}/%{name}/
%{__install} -m 640 %{name}/config/*mash* %{buildroot}%{_sysconfdir}/%{name}/
%{__install} apache/%{name}.wsgi %{buildroot}%{_datadir}/%{name}/%{name}.wsgi

%{__install} %{name}/tools/client.py %{buildroot}%{_bindir}/%{name}


%clean
%{__rm} -rf %{buildroot}


%files server
%defattr(-,root,root,-)
%doc README COPYING
%{python_sitelib}/%{name}/
%{_bindir}/start-%{name}
%{_bindir}/%{name}-*
%{_sysconfdir}/httpd/conf.d/bodhi.conf
%dir %{_sysconfdir}/bodhi/
%attr(-,apache,root) %{_datadir}/%{name}
%attr(-,apache,root) %config(noreplace) %{_sysconfdir}/bodhi/*
%attr(-,apache,root) %{_localstatedir}/log/bodhi
%{python_sitelib}/%{name}-%{version}-py%{pyver}.egg-info/


%files client
%defattr(-,root,root,-)
%{_bindir}/bodhi
%{_mandir}/man1/bodhi.1.gz


%changelog
<<<<<<< HEAD
* Thu Jul 02 2009 Luke Macken <lmacken@redhat.com> - 0.6.0-0.1.beta
- 0.6.0 beta
=======
* Mon Jun 22 2009 Luke Macken <lmacken@redhat.com> - 0.5.27-01
- Latest upstream release to bring in fixed mash config files.
>>>>>>> ad26c855

* Fri Jun 12 2009 Luke Macken <lmacken@redhat.com> - 0.5.26-1
- Latest upstream release with a variety of fixes and pkgdb-0.4 support.

* Tue May 12 2009 Luke Macken <lmacken@redhat.com> - 0.5.25-1
- Latest upstream bugfix release to work around some TG 1.0.8
  brokenness, and make our masher a bit more robust.

* Tue May 12 2009 Luke Macken <lmacken@redhat.com> - 0.5.24-1
- 0.5.24 bugfix release

* Thu May 07 2009 Luke Macken <lmacken@redhat.com> - 0.5.23-1
- Add mash configs for F11, with deltarpm support.

* Thu Apr 30 2009 Luke Macken <lmacken@redhat.com> - 0.5.22-1
- Remove pagination patch, as Fedora Infrastructure is now TG 1.0.8

* Thu Apr 30 2009 Luke Macken <lmacken@redhat.com> - 0.5.21-1
- Update to TG 1.0.8 API (fixes a @paginate issue)

* Mon Apr 06 2009 Luke Macken <lmacken@redhat.com> - 0.5.20-1
- Fix a bug when sending mash requests through the ProxyClient
- More Python2.4 workarounds

* Mon Apr 06 2009 Luke Macken <lmacken@redhat.com> - 0.5.19-3
- Update to work with Python2.4

* Mon Apr 06 2009 Luke Macken <lmacken@redhat.com> - 0.5.19-2
- Revision bump to bring it up to speed with the fedora infra package

* Sat Mar 21 2009 Luke Macken <lmacken@redhat.com> - 0.5.19-1
- 0.5.19
- Add a patch to get pagination working in TG 1.0.4.4

* Tue Feb 10 2009 Luke Macken <lmacken@redhat.com> - 0.5.18-1
- Bugfix release, and to stop using deprecated python-fedora APIs.

* Thu Jan 22 2009 Luke Macken <lmacken@redhat.com> - 0.5.17-1
- Latest upstream bugfix release.

* Mon Jan 05 2009 Luke Macken <lmacken@redhat.com> - 0.5.16-1
- Latest upstream bugfix release.

* Mon Dec 22 2008 Luke Macken <lmacken@redhat.com> - 0.5.15-1
- Latest release, with more masher improvements.

* Fri Dec 19 2008 Luke Macken <lmacken@redhat.com> - 0.5.14-1
- Latest upstream release, containing some masher improvements.

* Wed Dec 10 2008 Luke Macken <lmacken@redhat.com> - 0.5.13-1
- Latest upstream release to fix various metrics/rss issues

* Mon Nov 24 2008 Luke Macken <lmacken@redhat.com> - 0.5.12-1
- Latest upstream release, to fix the 10k bug

* Fri Nov 21 2008 Luke Macken <lmacken@redhat.com> - 0.5.11-1
- Various F10 release tweaks

* Fri Oct 24 2008 Luke Macken <lmacken@redhat.com> - 0.5.10-3
- Latest upstream release

* Wed Oct 15 2008 Luke Macken <lmacken@redhat.com> - 0.5.9-2
- Fix a trivial module import issue

* Tue Oct 14 2008 Luke Macken <lmacken@redhat.com> - 0.5.9-1
- Fix a variety of bugs, including a race-condition when editing.

* Thu Oct 13 2008 Steve 'Ashcrow' Milner <smilner@redhat.com> - 0.5.8-2
- Added default attributes to client files.

* Sun Oct 12 2008 Luke Macken <lmacken@redhat.com> - 0.5.8-1
- Minor release to fix some new update creation bugs

* Thu Oct 09 2008 Luke Macken <lmacken@redhat.com> - 0.5.7-1
- Latest release, containing some API improvements

* Tue Oct 07 2008 Luke Macken <lmacken@redhat.com> - 0.5.6-1
- Latest upstream release.

* Mon Oct 06 2008 Luke Macken <lmacken@redhat.com> - 0.5.5-1
- Latest upstream release.

* Sat Oct 04 2008 Luke Macken <lmacken@redhat.com> - 0.5.4-2
- Make our masher extension point less obtrusive.

* Tue Sep 16 2008 Luke Macken <lmacken@redhat.com> - 0.5.4-1
- Latest upstream release, containing various bugfixes
- Make our python-fedora requirement explicit (#461518)

* Wed Sep 10 2008 Luke Macken <lmacken@redhat.com> - 0.5.3-1
- Latest upstream release

* Wed Sep 03 2008 Luke Macken <lmacken@redhat.com> - 0.5.2-2
- Add the masher deps to BuildRequires, since it now resides
  on the turbogears.extensions entry point and will be
  imported by pkg_resources at build time.

* Wed Sep 03 2008 Luke Macken <lmacken@redhat.com> - 0.5.2-1
- Latest upstream bugfix release

* Fri Aug 29 2008 Luke Macken <lmacken@redhat.com> - 0.5.1-3
- Fix some setuptools issues with our client subpackage

* Mon Aug 25 2008 Luke Macken <lmacken@redhat.com> - 0.5.1-2
- Include the egg-info in the client subpackage.

* Fri Aug 22 2008 Luke Macken <lmacken@redhat.com> - 0.5.1-1
- Latest upstream release

* Sun Jul 06 2008 Luke Macken <lmacken@redhat.com> - 0.5.0-1
- Latest upstream release

* Thu Jun 12 2008 Todd Zullinger <tmz@pobox.com> - 0.4.10-5
- update URL to point to fedorahosted.org

* Fri Apr 04 2008 Luke Macken <lmacken@redhat.com> - 0.4.10-4
- Add python-tgcaptcha to our server requirements

* Tue Feb 26 2008 Luke Macken <lmacken@redhat.com> - 0.4.10-3
- Add python-bugzilla to our server requirements

* Fri Jan 25 2008 Luke Macken <lmacken@redhat.com> - 0.4.10-2
- Add python-elixir to BuildRequires to make the new TG happy

* Fri Jan 25 2008 Luke Macken <lmacken@redhat.com> - 0.4.10-1
- 0.4.10
- Remove yum-utils requirement from bodhi-server

* Sun Jan  6 2008 Luke Macken <lmacken@redhat.com> - 0.4.9-1
- 0.4.9

* Sat Dec  7 2007 Luke Macken <lmacken@redhat.com> - 0.4.8-1
- 0.4.8

* Wed Nov 28 2007 Luke Macken <lmacken@redhat.com> - 0.4.7-1
- 0.4.7

* Tue Nov 20 2007 Luke Macken <lmacken@redhat.com> - 0.4.6-1
- 0.4.6

* Sun Nov 18 2007 Luke Macken <lmacken@redhat.com> - 0.4.5-2
- Add python-genshi to BuildRequires

* Sat Nov 17 2007 Luke Macken <lmacken@redhat.com> - 0.4.5-1
- 0.4.5

* Wed Nov 14 2007 Luke Macken <lmacken@redhat.com> - 0.4.4-1
- 0.4.4

* Mon Nov 12 2007 Luke Macken <lmacken@redhat.com> - 0.4.3-1
- 0.4.3

* Mon Nov 12 2007 Luke Macken <lmacken@redhat.com> - 0.4.2-1
- 0.4.2

* Mon Nov 12 2007 Luke Macken <lmacken@redhat.com> - 0.4.1-1
- 0.4.1

* Sun Nov 11 2007 Luke Macken <lmacken@redhat.com> - 0.4.0-1
- Lots of bodhi-client features

* Wed Nov  7 2007 Luke Macken <lmacken@redhat.com> - 0.3.3-1
- 0.3.3

* Thu Oct 18 2007 Luke Macken <lmacken@redhat.com> - 0.3.2-2
- Add TurboGears to BuildRequires
- Make some scripts executable to silence rpmlint

* Sat Oct 16 2007 Luke Macken <lmacken@redhat.com> - 0.3.2-1
- 0.3.2
- Add COPYING file
- s/python-json/python-simplejson/

* Sat Oct  6 2007 Luke Macken <lmacken@redhat.com> - 0.3.1-1
- 0.3.1

* Wed Oct  3 2007 Luke Macken <lmacken@redhat.com> - 0.2.0-5
- Add python-fedora to bodhi-client Requires

* Mon Sep 17 2007 Luke Macken <lmacken@redhat.com> - 0.2.0-4
- Add python-json to bodhi-client Requires

* Sun Sep 16 2007 Luke Macken <lmacken@redhat.com> - 0.2.0-3
- Add cvs to bodhi-server Requires

* Thu Sep 15 2007 Luke Macken <lmacken@redhat.com> - 0.2.0-2
- Handle python-setuptools-devel changes in Fedora 8
- Update license to GPLv2+

* Thu Sep 13 2007 Luke Macken <lmacken@redhat.com> - 0.2.0-1
- Split spec file into client/server subpackages<|MERGE_RESOLUTION|>--- conflicted
+++ resolved
@@ -2,13 +2,8 @@
 %{!?pyver: %define pyver %(%{__python} -c "import sys ; print sys.version[:3]")}
 
 Name:           bodhi
-<<<<<<< HEAD
 Version:        0.6.0
 Release:        0.2.beta%{?dist}
-=======
-Version:        0.5.27
-Release:        1%{?dist}
->>>>>>> ad26c855
 Summary:        A modular framework that facilitates publishing software updates
 Group:          Applications/Internet
 License:        GPLv2+
@@ -119,13 +114,11 @@
 
 
 %changelog
-<<<<<<< HEAD
 * Thu Jul 02 2009 Luke Macken <lmacken@redhat.com> - 0.6.0-0.1.beta
 - 0.6.0 beta
-=======
+
 * Mon Jun 22 2009 Luke Macken <lmacken@redhat.com> - 0.5.27-01
 - Latest upstream release to bring in fixed mash config files.
->>>>>>> ad26c855
 
 * Fri Jun 12 2009 Luke Macken <lmacken@redhat.com> - 0.5.26-1
 - Latest upstream release with a variety of fixes and pkgdb-0.4 support.
